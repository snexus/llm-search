from enum import Enum
from io import StringIO
from pathlib import Path
from typing import Any, Dict, List, Optional, Union, Literal

import yaml
from loguru import logger
from pydantic import (
    BaseModel,
    DirectoryPath,
    Field,
    field_validator,
    ConfigDict,
    ValidationInfo,
)
from uuid import UUID, uuid4

# from pydantic.typing import Literal  # type: ignore

from llmsearch.models.config import (
    HuggingFaceModelConfig,
    LlamaModelConfig,
    OpenAIModelConfig,
    AzureOpenAIModelConfig,
)

models_config = {
    "llamacpp": LlamaModelConfig,
    "openai": OpenAIModelConfig,
    # "auto-gptq": AutoGPTQModelConfig,
    "huggingface": HuggingFaceModelConfig,
    "azureopenai": AzureOpenAIModelConfig,
}


def create_uuid() -> str:
    return str(uuid4())


class Document(BaseModel):
    """Interface for interacting with a document."""

    page_content: str
    metadata: dict = Field(default_factory=dict)


class CustomDocumentExtension(str, Enum):
    md = "md"
    pdf = "pdf"
    docx = "docx"
    doc = "doc"


class RerankerModel(Enum):
    MARCO_RERANKER = "marco"
    BGE_RERANKER = "bge"


class EmbeddingModelType(str, Enum):
    huggingface = "huggingface"
    instruct = "instruct"
    sentence_transformer = "sentence_transformer"


class EmbeddingModel(BaseModel):
    model_config = ConfigDict()
    model_config["protected_namespaces"] = ()

    type: EmbeddingModelType
    model_name: str
    additional_kwargs: dict = Field(default_factory=dict)


class DocumentPathSettings(BaseModel):
    doc_path: Union[DirectoryPath, str]
    """Defines document folder for a given document set."""

    exclude_paths: List[Union[DirectoryPath, str]] = Field(default_factory=list)
    """List of folders to exclude from scanning."""

    scan_extensions: List[str]
    """List of extensions to scan."""

    additional_parser_settings: Dict[str, Any] = Field(default_factory=dict)
    """Optional parser settings (parser dependent)"""

    passage_prefix: str = ""


    label: str = ""  # Optional label, will be included in the metadata
    """Optional label for the document set, will be included in the metadata."""

    @field_validator("additional_parser_settings")
    def validate_extension(cls, value):
        for ext in value.keys():
            if ext not in CustomDocumentExtension.__members__:
                raise TypeError(
                    f"Custom parser settings aren't supported for document extension {value}. Supported: {CustomDocumentExtension.__members__}"
                )
        return value


class EmbedddingsSpladeConfig(BaseModel):
    n_batch: int = 3


class EmbeddingsConfig(BaseModel):
    model_config = ConfigDict(extra="forbid")

    embedding_model: EmbeddingModel = EmbeddingModel(
        type=EmbeddingModelType.instruct, model_name="hkunlp/instructor-large"
    )
    """Specifies embedding model to use for dense embeddings."""

    embeddings_path: Union[DirectoryPath, str]
    """Specifies output folder for embeddings."""

    document_settings: List[DocumentPathSettings]
    """Defines settings for one or more document sets."""

    chunk_sizes: List[int] = [1024]
    """List of chunk sizes for text chunking, supports multiples sizes."""

    splade_config: EmbedddingsSpladeConfig = EmbedddingsSpladeConfig(n_batch=5)
    """Specifies settings for sparse embeddings (SPLADE)."""

    @property
    def labels(self) -> List[str]:
        """Returns list of labels in document settings"""
        return [setting.label for setting in self.document_settings if setting.label]


class ObsidianAdvancedURI(BaseModel):
    append_heading_template: str


class SuffixAppend(BaseModel):
    append_template: str


class ReplaceOutputPath(BaseModel):
    substring_search: str
    substring_replace: str


class HydeSettings(BaseModel):
    enabled: bool = False
    hyde_prompt: str = "Write a short passage to answer the question: {question}"


class RerankerSettings(BaseModel):
    enabled: bool = True
    model: RerankerModel = RerankerModel.BGE_RERANKER


class MultiQuerySettings(BaseModel):
    enabled: bool = False
    multiquery_prompt: str = """You are a helpful assistant that generates multiple questions based on the source question.
    Generate {n_versions} additional related questions related to: ```{question}```.
    
    Suggest only short questions without compound sentences. Suggest a variety of questions that cover different aspects of the topic.
    Make sure they are complete questions, and that they are related to the original question.

    Generated questions should be separated by newlines, but shouldn't be enumerated.
    """
    # multiquery_prompt: str =  """You are an AI language model assistant. Your task is
    # to generate {n_versions} different versions of the given user
    # question. The questions can be generated using domain specific language to clarify the intent. Provide these alternative
    # questions separated by newlines. Don't enumerate the alternative questions. Original question: {question}"""
    n_versions: int = 5


class ConversationHistoryQAPair(BaseModel):
    question: str
    answer: str


class ConversrationHistorySettings(BaseModel):
    model_config = ConfigDict(extra="forbid")

    enabled: bool = False

    max_history_length: int
    """Maximum length of conversational history paris to remember (single pair = query + response)"""

    rewrite_query: bool
    """Rewrite query for better context understanding"""

    history: List[ConversationHistoryQAPair] = Field(default_factory=list)
    """Keeps history of conversation pair, up to max_history_length"""

    template_instruction: str = (
        """When answering questions, take into consideration the history of the chat converastion, which is listed below under Chat History. The chat history is in reverse chronological order, so the most recent exhange is at the top."""
    )
    template_contextualize: str = """
    Given a chat history and the latest user question \
which might reference to context in the chat history, formulate a standalone question \
which can be understood without the chat history. Do NOT answer the question, \
return only reformulated question. Do NOT mention it is 'reformulated question', return only body of the question and nothing else.

    {chat_history}

    User question: {user_question}
    """
    
    template_header: str = "\nChat History:\n=============\n"
    template_qa_pairs: str = "User: {question}\nAssistant: {answer}\n\n"

    def add_qa_pair(self, question: str, answer: str):
        if len(self.history) == self.max_history_length:
            self.history.pop(0)

        self.history.append(ConversationHistoryQAPair(question=question, answer=answer))

    @property
    def chat_history(self) -> str:
        if not self.history:
            return ""

        out_str = self.template_header
        for qa_pair in self.history[::-1]:
            out_str += self.template_qa_pairs.format(
                question=qa_pair.question, answer=qa_pair.answer
            )

        return out_str


class SemanticSearchConfig(BaseModel):
    model_config = ConfigDict(arbitrary_types_allowed=True, extra="forbid")

    search_type: Literal["mmr", "similarity"]
    """Configure search type, currently only similarity can be used."""

    replace_output_path: List[ReplaceOutputPath] = Field(default_factory=list)

    obsidian_advanced_uri: Optional[ObsidianAdvancedURI] = None
    
    append_suffix: Optional[SuffixAppend] = None
    """Allows to append suffix to document URL. Useful for deep linking to allow opening with external application, e.g. Obsidian."""
    
    reranker: RerankerSettings = RerankerSettings()
    """Configures re-ranker settings."""
    
    max_k: int = 15
    """Maximum number of documents to retrieve for dense OR sparse embedding (if using both, number of documents will be k*2)"""
    
    max_char_size: int = 2048
    """Maximum character size for query + documents to fit into context window of LLM."""
    
    query_prefix: str = ""
    """Prefix query with string BEFORE retrieval using embedding model."""
    
    hyde: HydeSettings = HydeSettings()
    """Optional configuration for HyDE."""
    
    multiquery: MultiQuerySettings = MultiQuerySettings()
<<<<<<< HEAD
    conversation_history_settings: ConversrationHistorySettings = (
        ConversrationHistorySettings(
            enabled=False, max_history_length=2, rewrite_query=True
        )
    )
=======
    """Optional configuration for Multi-query."""
>>>>>>> d4d56b4d


class LLMConfig(BaseModel):
    model_config = ConfigDict(arbitrary_types_allowed=True, extra="forbid")
    model_config["protected_namespaces"] = ()

    type: str
    params: dict

    @field_validator("params")
    def validate_params(cls, value, info: ValidationInfo):
        values = info.data
        type_ = values.get("type")
        if type_ not in models_config:
            raise TypeError(f"Uknown model type {value}. Allowed types: ")

        config_type = models_config[type_]
        logger.info(
            f"Loading model paramaters in configuration class {config_type.__name__}"
        )
        config = config_type(
            **value
        )  # An attempt to force conversion to the required model config
        return config


class SemanticSearchOutput(BaseModel):
    chunk_link: str
    chunk_text: str
    metadata: dict


class ResponseModel(BaseModel):
    id: UUID = Field(default_factory=create_uuid)
    question: str
    response: str
    average_score: float
    semantic_search: List[SemanticSearchOutput] = Field(default_factory=list)
    hyde_response: str = ""


class Config(BaseModel):
    cache_folder: Path
    """Configures path to cache LLM and embedding models."""

    embeddings: EmbeddingsConfig
    """Configures document paths and embedding settings."""

    semantic_search: SemanticSearchConfig
    """Confgures semantic search settings."""

    llm: Optional[LLMConfig] = None
    "Don't use directly."

    persist_response_db_path: Optional[str] = None
    """Optional path for SQLite database for results storage."""

    def check_embeddings_exist(self) -> bool:
        """Checks if embedings exist in the specified folder"""

        p_splade = (
            Path(self.embeddings.embeddings_path) / "splade" / "splade_embeddings.npz"
        )
        p_embeddings = Path(self.embeddings.embeddings_path)
        all_parquets = list(p_embeddings.glob("*.parquet"))
        return p_splade.exists() and len(all_parquets) > 0


def get_config(path: Union[str, Path]) -> Config:
    with open(path, "r") as f:
        conf_dict = yaml.safe_load(f)
    return Config(**conf_dict)


def get_doc_with_model_config(doc_config, model_config) -> Config:
    """Loads doc and model configurations, combines, and returns an instance of Config"""

    doc_config_dict = load_yaml_file(doc_config)
    model_config_dict = load_yaml_file(model_config)

    config_dict = {**doc_config_dict, **model_config_dict}
    return Config(**config_dict)


def load_yaml_file(config) -> dict:
    if isinstance(config, str):
        logger.info(f"Loading doc config from a file: {config}")
        with open(config, "r") as f:
            string_data = f.read()
    else:
        stringio = StringIO(config.getvalue().decode("utf-8"))
        string_data = stringio.read()

    config_dict = yaml.safe_load(string_data)
    return config_dict
<|MERGE_RESOLUTION|>--- conflicted
+++ resolved
@@ -255,15 +255,11 @@
     """Optional configuration for HyDE."""
     
     multiquery: MultiQuerySettings = MultiQuerySettings()
-<<<<<<< HEAD
     conversation_history_settings: ConversrationHistorySettings = (
         ConversrationHistorySettings(
             enabled=False, max_history_length=2, rewrite_query=True
         )
     )
-=======
-    """Optional configuration for Multi-query."""
->>>>>>> d4d56b4d
 
 
 class LLMConfig(BaseModel):
